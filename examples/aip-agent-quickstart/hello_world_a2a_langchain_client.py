--- conflicted
+++ resolved
@@ -20,9 +20,5 @@
     client_a2a_config = A2AClientConfig(discovery_urls=["http://localhost:8001"])
     agent_cards = agent.discover_agents(client_a2a_config)
 
-<<<<<<< HEAD
-    response = agent.send_to_agent(agent_cards[0], query="What is the weather in Jakarta?")
-=======
     response = agent.send_to_agent(agent_cards[0], message="What is the weather in Jakarta?")
->>>>>>> 26663665
     print(response.get("content", str(response)))
--- conflicted
+++ resolved
@@ -21,10 +21,6 @@
         instruction=CALCULATOR_AGENT_INSTRUCTION,
         llm=ChatOpenAI(model="gpt-4.1", streaming=True),
         tools=[langchain_add_numbers],
-<<<<<<< HEAD
-        verbose=False,
-=======
->>>>>>> 26663665
     )
 
     query = "What is the sum of 23 and 47? And then add 10 to that, then add 5 more."

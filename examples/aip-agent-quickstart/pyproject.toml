--- conflicted
+++ resolved
@@ -8,15 +8,11 @@
 
 [tool.poetry.dependencies]
 python = ">=3.13,<3.14"
-<<<<<<< HEAD
-gllm-agents-binary = "0.2.5"
-=======
 gllm-agents-binary = "0.2.6"
 # gllm-agents-binary = {version = "0.2.4", source = "gen-ai"}
 # gllm-agents = {version = "0.2.4", source = "gen-ai-internal"}
 # gllm-agents = {path = "/home/christian/Projects/gen-ai-sdk/libs/gllm-agents"}
 # gllm-agents = {path = "/home/christian/Projects/gen-ai-sdk/libs/gllm-agents"}
->>>>>>> 6c044ccf
 langchain = "^0.3.0"
 langchain-core = "^0.3.0"
 langgraph = "^0.2.16"

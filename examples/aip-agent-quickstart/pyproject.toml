--- conflicted
+++ resolved
@@ -10,10 +10,6 @@
 bosa-connectors-binary = "^0.1.0"
 python = ">=3.13,<3.14"
 gllm-agents-binary = "0.2.10"
-<<<<<<< HEAD
-
-=======
->>>>>>> 06dccf3f
 langchain = "^0.3.0"
 langchain-core = "^0.3.0"
 langgraph = "^0.2.16"

# GL AI Agents Platform - Quick Start Examples

This repository contains quick start examples demonstrating different agent implementations in the GL AI Agents Platform. Each agent follows a unified interface but uses different underlying technologies.

## Prerequisites

- Python 3.13
- Poetry (for dependency management)
- [OpenAI API key](https://platform.openai.com/api-keys) (for LangGraph example)
- [Google API key](https://ai.google.dev/) (for Google ADK example)

## Setup

1. Clone the repository:
   ```bash
   git clone https://github.com/GDP-ADMIN/gen-ai-examples.git
   cd gen-ai-examples/examples/aip-agent-quickstart
   ```

2. Install dependencies:
   ```bash
   poetry install
   ```
## Running Agents

### LangGraph Agent

This example demonstrates a LangGraph-based agent that can perform arithmetic operations using OpenAI's GPT models.

#### Setup

Set your OpenAI API key:
```bash
export OPENAI_API_KEY='your-openai-api-key-here'
```

#### Running the Example

```bash
poetry run python hello_world_langgraph_agent.py
```

Expected output:
```
--- Agent: LangGraphArithmeticAgent ---
Query: What is the sum of 23 and 47? And then add 10 to that, then add 5 more.

Running arun...
[arun] Final Response: {'output': 'The sum of 23 and 47 is 70. Adding 10 to that gives 80, and adding 5 more gives a final result of 85.', 'full_final_state': {...}}
--- End of LangGraph Example ---
```

### Google ADK Agent

This example demonstrates a Google ADK-based agent that can perform arithmetic operations using Google's AI models.

#### Setup

Set your Google API key:
```bash
export GOOGLE_API_KEY='your-google-api-key-here'
```

#### Running the Example

```bash
poetry run python hello_world_google_adk.py
```

Expected output:
```
--- Agent: GoogleADKCalculator ---
Query: What is the sum of 23 and 47? And then add 10 to that, then add 5 more.

Running arun...
Tool executed: sum_numbers(23, 47)
Tool executed: sum_numbers(70, 10)
Tool executed: sum_numbers(80, 5)
[arun] Final Response: The sum of 23 and 47 is 70. Adding 10 to that gives 80, and adding 5 more results in 85.
--- End of Google ADK Example ---
```

## Running Agents with MCP

### LangGraph Agent with STDIO

This example demonstrates a LangGraph-based agent that uses Model Control Protocol (MCP) over stdio for communication.

#### Start the MCP server

Open a terminal and run the following command:

```bash
poetry run python aip_agent_quickstart/mcp_servers/mcp_server_stdio.py
```

#### Setup

Open a new terminal and run the following command:

```bash
export OPENAI_API_KEY='your-openai-api-key-here'
```

#### Running the Example

```bash
poetry run python hello_world_langgraph_mcp_stdio.py
```

Expected output:
```
Query: What's the weather forecast for monday?
Processing request of type ListToolsRequest
Processing request of type CallToolRequest
Response: The weather forecast for monday is sunny with temperatures between 28°C and 32°C.
```

### LangGraph Agent with SSE

This example demonstrates a LangGraph-based agent that uses Model Control Protocol (MCP) over Server-Sent Events (SSE) for communication.

#### Start the MCP server

Open a terminal and run the following command:

```bash
poetry run python aip_agent_quickstart/mcp_servers/mcp_server_sse.py
```

#### Setup

Open a new terminal and run the following command:

```bash
export OPENAI_API_KEY='your-openai-api-key-here'
```

#### Running the Example

```bash
poetry run python hello_world_langgraph_mcp_sse.py
```

Expected output:
```
Query: What's the weather forecast for monday?
Response: The weather forecast for monday is sunny with temperatures between 28°C and 32°C.
```

<<<<<<< HEAD
### LangGraph Agent with Dockerize MCP Server

This example demonstrates how to run an MCP server in a Docker container using Docker Compose. The MCP server uses STDIO transport and will be converted to SSE transport in the Docker container using [mcp-proxy](https://github.com/sparfenyuk/mcp-proxy).

#### Setup

1. Navigate to the `aip_agent_quickstart/mcp_server_docker` directory:
```bash
cd aip_agent_quickstart/mcp_server_docker
```

2. Start the MCP server using Docker Compose:
```bash
docker-compose up --build
```

Or run in detached mode (background):
```bash
docker-compose up -d --build
```

#### Configuration Options

You can customize the configuration using environment variables:

- **Custom port:**
```bash
HOST_PORT=9000 docker-compose up -d --build
=======
### Google ADK Agent with STDIO

This example demonstrates a Google ADK-based agent that uses Model Control Protocol (MCP) over stdio for communication.

#### Start the MCP server

Open a terminal and run the following command:

```bash
poetry run python aip_agent_quickstart/mcp_servers/mcp_server_stdio.py
```

#### Setup

Open a new terminal and run the following command:

```bash
export GOOGLE_API_KEY='your-google-api-key-here'
```

#### Running the Example

```bash
poetry run python hello_world_google_adk_mcp_stdio.py
```

Expected output:
```
--- Agent: ADK_Stdio_Weather_Agent ---
Query: What's the weather forecast for monday?

Running arun with MCP stdio tools...

Final Response: The weather forecast for Monday is Sunny with temperatures between 28°C and 32°C.
--- End of Google ADK MCP Stdio Example ---
```

### Google ADK Agent with SSE

This example demonstrates a Google ADK-based agent that uses Model Control Protocol (MCP) over Server-Sent Events (SSE) for communication.

#### Start the MCP server

Open a terminal and run the following command:

```bash
poetry run python aip_agent_quickstart/mcp_servers/mcp_server_sse.py
```

#### Setup

Open a new terminal and run the following command:

```bash
export GOOGLE_API_KEY='your-google-api-key-here'
>>>>>>> 85e4ae16
```

#### Running the Example

<<<<<<< HEAD
Once the Docker Compose service is running, execute the client:

```bash
poetry run python hello_world_langgraph_mcp_sse.py
=======
```bash
poetry run python hello_world_google_adk_mcp_sse.py
>>>>>>> 85e4ae16
```

Expected output:
```
<<<<<<< HEAD
Query: What's the weather forecast for monday?
Response: The weather forecast for monday is sunny with temperatures between 28°C and 32°C.
=======
--- Agent: ADK_SSE_Weather_Agent ---
Query: What's the weather forecast for monday?

Running arun with MCP SSE tools...

Final Response: The weather forecast for Monday is sunny with temperatures between 28°C and 32°C.
--- End of Google ADK MCP SSE Example ---
>>>>>>> 85e4ae16
```

## About the Examples

Both examples demonstrate the same arithmetic capabilities but use different agent implementations. They share a common interface and tooling structure, showing how different agent implementations can be used interchangeably in the GL AI Agents Platform.<|MERGE_RESOLUTION|>--- conflicted
+++ resolved
@@ -21,64 +21,6 @@
    ```bash
    poetry install
    ```
-## Running Agents
-
-### LangGraph Agent
-
-This example demonstrates a LangGraph-based agent that can perform arithmetic operations using OpenAI's GPT models.
-
-#### Setup
-
-Set your OpenAI API key:
-```bash
-export OPENAI_API_KEY='your-openai-api-key-here'
-```
-
-#### Running the Example
-
-```bash
-poetry run python hello_world_langgraph_agent.py
-```
-
-Expected output:
-```
---- Agent: LangGraphArithmeticAgent ---
-Query: What is the sum of 23 and 47? And then add 10 to that, then add 5 more.
-
-Running arun...
-[arun] Final Response: {'output': 'The sum of 23 and 47 is 70. Adding 10 to that gives 80, and adding 5 more gives a final result of 85.', 'full_final_state': {...}}
---- End of LangGraph Example ---
-```
-
-### Google ADK Agent
-
-This example demonstrates a Google ADK-based agent that can perform arithmetic operations using Google's AI models.
-
-#### Setup
-
-Set your Google API key:
-```bash
-export GOOGLE_API_KEY='your-google-api-key-here'
-```
-
-#### Running the Example
-
-```bash
-poetry run python hello_world_google_adk.py
-```
-
-Expected output:
-```
---- Agent: GoogleADKCalculator ---
-Query: What is the sum of 23 and 47? And then add 10 to that, then add 5 more.
-
-Running arun...
-Tool executed: sum_numbers(23, 47)
-Tool executed: sum_numbers(70, 10)
-Tool executed: sum_numbers(80, 5)
-[arun] Final Response: The sum of 23 and 47 is 70. Adding 10 to that gives 80, and adding 5 more results in 85.
---- End of Google ADK Example ---
-```
 
 ## Running Agents with MCP
 
@@ -148,36 +90,6 @@
 Response: The weather forecast for monday is sunny with temperatures between 28°C and 32°C.
 ```
 
-<<<<<<< HEAD
-### LangGraph Agent with Dockerize MCP Server
-
-This example demonstrates how to run an MCP server in a Docker container using Docker Compose. The MCP server uses STDIO transport and will be converted to SSE transport in the Docker container using [mcp-proxy](https://github.com/sparfenyuk/mcp-proxy).
-
-#### Setup
-
-1. Navigate to the `aip_agent_quickstart/mcp_server_docker` directory:
-```bash
-cd aip_agent_quickstart/mcp_server_docker
-```
-
-2. Start the MCP server using Docker Compose:
-```bash
-docker-compose up --build
-```
-
-Or run in detached mode (background):
-```bash
-docker-compose up -d --build
-```
-
-#### Configuration Options
-
-You can customize the configuration using environment variables:
-
-- **Custom port:**
-```bash
-HOST_PORT=9000 docker-compose up -d --build
-=======
 ### Google ADK Agent with STDIO
 
 This example demonstrates a Google ADK-based agent that uses Model Control Protocol (MCP) over stdio for communication.
@@ -233,28 +145,16 @@
 
 ```bash
 export GOOGLE_API_KEY='your-google-api-key-here'
->>>>>>> 85e4ae16
-```
-
-#### Running the Example
-
-<<<<<<< HEAD
-Once the Docker Compose service is running, execute the client:
-
-```bash
-poetry run python hello_world_langgraph_mcp_sse.py
-=======
+```
+
+#### Running the Example
+
 ```bash
 poetry run python hello_world_google_adk_mcp_sse.py
->>>>>>> 85e4ae16
-```
-
-Expected output:
-```
-<<<<<<< HEAD
-Query: What's the weather forecast for monday?
-Response: The weather forecast for monday is sunny with temperatures between 28°C and 32°C.
-=======
+```
+
+Expected output:
+```
 --- Agent: ADK_SSE_Weather_Agent ---
 Query: What's the weather forecast for monday?
 
@@ -262,7 +162,51 @@
 
 Final Response: The weather forecast for Monday is sunny with temperatures between 28°C and 32°C.
 --- End of Google ADK MCP SSE Example ---
->>>>>>> 85e4ae16
+```
+
+
+### LangGraph Agent with Dockerize MCP Server
+
+This example demonstrates how to run an MCP server in a Docker container using Docker Compose. The MCP server uses STDIO transport and will be converted to SSE transport in the Docker container using [mcp-proxy](https://github.com/sparfenyuk/mcp-proxy).
+
+#### Setup
+
+1. Navigate to the `aip_agent_quickstart/mcp_server_docker` directory:
+```bash
+cd aip_agent_quickstart/mcp_server_docker
+```
+
+2. Start the MCP server using Docker Compose:
+```bash
+docker-compose up --build
+```
+
+Or run in detached mode (background):
+```bash
+docker-compose up -d --build
+```
+
+#### Configuration Options
+
+You can customize the configuration using environment variables:
+
+- **Custom port:**
+```bash
+HOST_PORT=9000 docker-compose up -d --build
+```
+
+#### Running the Example
+
+Once the Docker Compose service is running, execute the client:
+
+```bash
+poetry run python hello_world_langgraph_mcp_sse.py
+```
+
+Expected output:
+```
+Query: What's the weather forecast for monday?
+Response: The weather forecast for monday is sunny with temperatures between 28°C and 32°C.
 ```
 
 ## About the Examples

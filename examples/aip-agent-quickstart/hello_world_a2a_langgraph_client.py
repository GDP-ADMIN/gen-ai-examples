"""Example of a General Assistant LangGraphAgent that can delegate tasks to specialized agents.

Authors:
    Christian Trisno Sen Long Chen (christian.t.s.l.chen@gdplabs.id)
"""

from gllm_agents.agent.langgraph_agent import LangGraphAgent
from gllm_agents.agent.types import A2AClientConfig
from langchain_openai import ChatOpenAI

from aip_agent_quickstart.config import DEFAULT_AGENT_INSTRUCTION

if __name__ == "__main__":
<<<<<<< HEAD
    assistant_agent = LangGraphAgent(
=======
    agent = LangGraphAgent(
>>>>>>> 26663665
        name="AssistantAgent",
        instruction=DEFAULT_AGENT_INSTRUCTION,
        model=ChatOpenAI(model="gpt-4.1"),
    )
<<<<<<< HEAD

    client_a2a_config = A2AClientConfig(discovery_urls=["http://localhost:8001"])
    agent_cards = assistant_agent.discover_agents(client_a2a_config)

    response = assistant_agent.send_to_agent(agent_cards[0], "What is the weather in Jakarta?")
=======

    client_a2a_config = A2AClientConfig(discovery_urls=["http://localhost:8001"])
    agent_cards = agent.discover_agents(client_a2a_config)

    response = agent.send_to_agent(agent_cards[0], message="What is the weather in Jakarta?")
>>>>>>> 26663665
    print(response["content"])<|MERGE_RESOLUTION|>--- conflicted
+++ resolved
@@ -11,26 +11,14 @@
 from aip_agent_quickstart.config import DEFAULT_AGENT_INSTRUCTION
 
 if __name__ == "__main__":
-<<<<<<< HEAD
-    assistant_agent = LangGraphAgent(
-=======
     agent = LangGraphAgent(
->>>>>>> 26663665
         name="AssistantAgent",
         instruction=DEFAULT_AGENT_INSTRUCTION,
         model=ChatOpenAI(model="gpt-4.1"),
     )
-<<<<<<< HEAD
-
-    client_a2a_config = A2AClientConfig(discovery_urls=["http://localhost:8001"])
-    agent_cards = assistant_agent.discover_agents(client_a2a_config)
-
-    response = assistant_agent.send_to_agent(agent_cards[0], "What is the weather in Jakarta?")
-=======
 
     client_a2a_config = A2AClientConfig(discovery_urls=["http://localhost:8001"])
     agent_cards = agent.discover_agents(client_a2a_config)
 
     response = agent.send_to_agent(agent_cards[0], message="What is the weather in Jakarta?")
->>>>>>> 26663665
     print(response["content"])
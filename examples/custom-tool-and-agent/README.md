# Custom Tool and Agent Hello World
This is an example how to create custom tool and agent.

## Prerequisites

<details><summary>Click to expand prerequisites</summary>

This example requires:
- Python Environment
- Access to the specified GitHub repositories 

You need to have proper GitHub authentication configured to access the repositories for pip installation.
</details>

---

## Approach 1: Using Code (Command Line / SDK)

This approach uses the `gllm-agents` library directly in Python.

### Installation

```bash
# From the activated custom-tool-agent-hello-world conda environment
pip install gllm-agents-binary==0.0.1b5
```

### Hello World Example

This example uses two files: `hello_tool.py` for the tool definition and `hello_agent_example.py` to run the agent.

**1. Tool Definition (`hello_tool.py`)**

```python
# hello_tool.py
from gllm_agents import BaseTool
from pydantic import BaseModel, Field
from typing import Any, Type

class HelloInput(BaseModel):
    name: str = Field(..., description="The name to say hello to")

class SimpleHelloTool(BaseTool):
    """A simple tool that says hello."""
    name: str = "simple_hello_tool"
    description: str = "Greets the user by name."
    args_schema: Type[BaseModel] = HelloInput

    def _run(self, name: str, **kwargs: Any) -> str:
        return f"Good day, {name}!"
```

**2. Agent Runner Script (`hello_agent_example.py`)**

```python
# hello_agent_example.py
from gllm_agents import Agent
from langchain_openai import ChatOpenAI
from hello_tool import SimpleHelloTool

# Initialize components
llm = ChatOpenAI(model="gpt-4o")
tool = SimpleHelloTool()

# Create Agent
agent = Agent(
    name="HelloAgent",
    instruction="You are a helpful assistant that can greet people by name using the provided tool.",
    llm=llm,
    tools=[tool],
    verbose=True
)

# Run Agent
query = "Please greet Raymond"
response = agent.run(query)
print(response['output'])
```

### Running the Example & Expected Output

First, set your OpenAI API key:
```bash
export OPENAI_API_KEY="sk-..."
```

Then run the script:
```bash
python hello_agent_example.py
```

With `verbose=True`, you'll see the agent's thinking process, similar to:
```
> Entering new AgentExecutor chain...
Invoking: `simple_hello_tool` with `{'name': 'Raymond'}`

Tool says: Hello, Raymond!

> Finished chain.
Tool says: Hello, Raymond!
```

The key indicators of success:
- The agent initialization completes without errors
- The verbose output shows the tool being invoked
- The final output includes the greeting with "Tool says:" prefix

--- 

## Approach 2: Using GLChat UI (Web Interface)

This approach involves creating, managing, and testing your tools and agents directly within the GLChat web interface.

### Installation

```bash
# From the activated custom-tool-agent-hello-world conda environment
pip install gllm-plugin-binary==0.0.5
# If you want to use both approaches, also install:
pip install gllm-agents-binary==0.0.1b5
```

### Tool Development via GLChat UI

### Creating a Custom Tool
1. Open your VSCode within the `gen-ai-examples/examples/custom-tool-and-agent` directory.
2. You can create your own tool following guide on the [Advanced: Developing Your Own Custom Tool](#advanced-developing-your-own-custom-tool) section. But, for simplicity, let's use sample tool [weather_forecast_tool.py](./sample_tools/weather_forecast_tool.py).
   *   The sample file demonstrates the basic structure of a tool using the `@tool_plugin` decorator.
   *   **What this tool does**: This sample tool provides weather forecasts for specific days of the week across multiple cities (New York, London, and Tokyo). It uses mock weather data stored within the tool itself and takes a day of the week as input. The tool returns formatted weather information including condition, temperature, and humidity for each location.
3. Open the `weather_forecast_tool.py` file in VSCode.
4. Check the import statements. Ensure that there are no import errors.
   *   **What are import errors?** These errors mean that Python cannot find a specific piece of code (a library or module) that the tool needs to function. This usually happens if a required dependency wasn't installed correctly or if VSCode isn't using the correct Python environment where the dependencies were installed.
   *   **How to check**: Look for any red squiggly underlines beneath `import` statements (like `from gllm_plugin.tools import tool_plugin`) in the VSCode editor. These visual cues indicate a problem. You can also open the "Problems" panel in VSCode (usually accessible via the View menu or by clicking the error/warning icons in the bottom status bar) to see a list of specific errors.
   *   If you see import errors, double-check that you have activated the correct virtual environment (Step 2 - verify the Python interpreter in the status bar) and the script `local-start` (Step 4 under [Running the Code](#running-the-code)) completed without errors.
   *   Once you've successfully run through this example, see the [Advanced: Developing Your Own Custom Tool](#advanced-developing-your-own-custom-tool) section at the end of this document for guidance on creating tools beyond this sample.

### Upload tool to GLChat
1. Open your browser and navigate to the [GLChat login page](https://stag-chat-ui-gdplabs-gen-ai-starter.obrol.id/).
2. Log in using your credentials (e.g., Sign in with Google).

   <img width="960" alt="image" src="https://github.com/user-attachments/assets/13f114ac-1f22-4195-8294-37d498d669fe" />

4. After logging in, click on the "Admin Dashboard" button.

    <img width="960" alt="image" src="https://github.com/user-attachments/assets/29217848-33a4-4010-8d21-43cb6c4f7258" />

5. In the Admin Dashboard, locate the "AI Agent" section in the left sidebar and click on "[Tools](https://stag-chat-ui-gdplabs-gen-ai-starter.obrol.id/admin/ai-agent/tools)".

    <img width="240" alt="image" src="https://github.com/user-attachments/assets/fd451432-1766-4c19-af51-de78c3b0ef01" />

6. Click the "Upload Tool" button.

    <img width="960" alt="image" src="https://github.com/user-attachments/assets/2221f498-9d6a-40fb-b298-e2f26147a57f" />

7. Upload the `weather_forecast_tool.py` file you created/copied.

    <img width="960" alt="image" src="https://github.com/user-attachments/assets/7c39ec3a-7760-476d-a105-133322c1e823" />

4. Upon successful upload, your tool should appear in the "Custom Tools" menu. A confirmation message will also be displayed indicating that your tool has been successfully registered in the GLChat.
   
    <img width="960" alt="image" src="https://github.com/user-attachments/assets/2f4ec7e3-0b82-4748-a492-49c8ecbbf5c7" />

### Testing and Validating the Tool

*This section is a work in progress. Steps for specifically testing and validating an uploaded tool before associating it with an agent will be added in a future update.*

### Agent Development Guide

#### Creating a Single Agent

Agent can only use tools that have been registered. If you already have a tool that has not yet been registered, please refer to the [Tool Development Guide](#tool-development-guide) section.

Let's create an agent with the ability to make weather forecasts using the tool we registered in the previous step.

#### Here's the general workflow for creating an agent in GLChat:
1. Login to GLChat Admin Dashboard, refer to [Upload tool to GLChat](#upload-tool-to-glchat) section for details.
2. From the Admin Dashboard, navigate to the "AI Agent" section in the left sidebar and click on "[Agent](https://stag-chat-ui-gdplabs-gen-ai-starter.obrol.id/admin/ai-agent/agent)".

   <img width="960" alt="image" src="https://github.com/user-attachments/assets/3db6de93-eca1-4313-8deb-14cc1571a5fd" />

3. Click the "Create Agent" button.
4. Fill in all the required fields, for example:

   - **Agent Name**: weather_forecast_agent
   - **Agent Display Name**: Weather Forecast Agent
   - **Description**: This is a weather forecast agent
   - **Model**: gpt-4o
   - **Tools**: `weather_forecast_tool` (Select the tool you uploaded)
   - **Sub-Agents**: -
   - **Timeout**: 60
   - **Instructions**:
     
      ```
      You are an agent that can make a weather forecast prediction.
   
      You are provided with tools to help you make a weather forecast.
      Always use the provided tools when make a weather forecast, do not assume or make up your own answer.
      ```
      
   **Note**: Since we are creating a single agent, leave the Sub-Agents field empty.

      <img width="960" alt="image" src="https://github.com/user-attachments/assets/c048e5a9-d677-400a-b456-f18488d554e9" />

5. Click the "Save" button
6. Upon successful creation, the Weather Forecast Agent should appear in the "Custom Agents" menu

   <img width="960" alt="image" src="https://github.com/user-attachments/assets/17507b12-a25c-4b6e-9758-faceded4184c" />

### Testing the Agent

Since direct deployment/assignment of newly created custom agents to chatbots in GLChat is not yet available (pending the Admin Dashboard feature), we provide a workaround using a pre-existing dummy agent named "Hello World Agent" that is already assigned to the "Demo General Purpose" chatbot in the **staging** environment. We will edit this existing agent to use our custom tool and instructions.

### Configure the Test Agent

1. Navigate back to the GLChat Admin Dashboard (ensure you are still logged in).
2. In the Admin Dashboard, locate the "AI Agent" section in the left sidebar and click on "Agent".
3. Select the "Agent" tab (it might be selected by default) and ensure "Custom Agent" is selected in the filter/dropdown.
4. Find the "Hello World Agent" card, click the triple dots icon (...), and then click "Edit".

   <img width="960" alt="image" src="https://github.com/user-attachments/assets/c3d1b895-dd1b-47d2-b135-b1f4d47ff662" />

5. Fill in all fields according to the Weather Forecast Agent you defined previously (**except** for the **Agent Name** field).
   *   **Notes**: The field `Agent Name` is non-editable and it must remain `hello_world_agent` because this specific name is pre-assigned to the "Demo General Purpose" chatbot for testing purposes.
   *   Update the `Description`, `Model`, `Tools` (select `weather_forecast_tool`), `Timeout`, and `Instructions` to match your Weather Forecast Agent created previously in the [Creating a Single Agent](#creating-a-single-agent).

         <img width="960" alt="image" src="https://github.com/user-attachments/assets/9febd8eb-311b-421b-b2ef-195c8ddcdf1e" />

6. Click "Save".

### Converse with Agent

1. Open the [GLChat Chat UI](https://stag-chat-ui-gdplabs-gen-ai-starter.obrol.id/) in your browser.

   **Tips:**
   If you are on the [Admin Dashboard](https://stag-chat-ui-gdplabs-gen-ai-starter.obrol.id/admin/knowledge-base) page, you can easily switch to the GLoria Chatbot UI by clicking your profile section at the bottom left of the page and selecting "Switch to GLoria Chatbot".

   <img width="191" alt="image" src="https://github.com/user-attachments/assets/5a4c5e2c-55f6-4269-9e11-b03f3734a3a5" />
   
3. From the left-hand sidebar, click on the "Chatbot" selection menu (it might initially say "Demo General Purpose").
4. Select "Demo General Purpose" from the dropdown list (this chatbot exists in the **staging** environment).

   <img width="443" alt="image" src="https://github.com/user-attachments/assets/053a5ca4-d387-4595-a14e-46c04c440ef6" />

5. In the chat interface, click the "More Agents" button. Scroll down, and you should see the "Hello World Agent" (which is the edited "Hello World Agent" with your settings).

    <img width="516" alt="image" src="https://github.com/user-attachments/assets/3ef050a9-88e0-418b-bb94-90f56d07b219" />

6. Select the "Hello World Agent" and ask it a question, like "What is the weather forecast for Tuesday?".

    <img width="689" alt="image" src="https://github.com/user-attachments/assets/9f52bfd6-0d9d-4e27-90e4-80068d96c34a" />

### Cleanup The Agent

After you successfully test the Weather Forecast Agent, it's better to clean up your work so that others can test it with a clean state.

> [!NOTE]
> As of now, all agents and tools are shared across all users in GLChat. We are still working on Role-Based Access Control (RBAC). That's why we still need this cleanup step.

#### Reset Hello World Agent

1.   Navigate back to the GLChat Admin Dashboard.
2.   In the Admin Dashboard, locate the "AI Agent" section in the left sidebar and click on "Agent".
3.   Find the "Hello World Agent" (which you previously edited), click the triple dots icon, and then click "Edit".

      <img width="960" alt="image" src="https://github.com/user-attachments/assets/c3d1b895-dd1b-47d2-b135-b1f4d47ff662" />

4.   Update the fields back to their original values:

      *    **Agent Display Name**: `Hello World Agent`
      *    **Description**: `Please fill in the Description`
      *   **Model**: `gpt-4o`
      *   **Tools**: Select `time_tool` (remove any other tools)
      *   **Sub-Agents**: Ensure none are selected
      *   **Timeout**: `60`
      *   **Instructions**: `Please fill in the Instruction`
     
6.   Click "Save"

#### Delete The Weather Forecast Agent

1.   Navigate back to the GLChat Admin Dashboard.
2.   In the Admin Dashboard, locate the "AI Agent" section in the left sidebar and click on "Agent".
3.   Find the agent named "Weather Forecast Agent", click the triple dots icon, and then click "Delete".
4.   Make sure the agent is deleted in the UI.

#### Delete the `weather_forecast_tool`

1.   Navigate back to the GLChat Admin Dashboard.
2.   In the Admin Dashboard, locate the "AI Agent\" section in the left sidebar and click on \"Tools\".
3.   Select the \"Custom Tools\" section.
4.   Navigate to the `weather_forecast_tool`, click the triple dots, and then click "Delete".

      <img width="957" alt="image" src="https://github.com/user-attachments/assets/92c8cb42-5192-427f-84bb-bba05a296e96" />
5.   Make sure the tool is deleted in the UI.

## Advanced: Developing Your Own Custom Tool

The steps above guide you through using the provided `weather_forecast_tool.py` sample. To create your *own* custom tool, follow these general principles (referencing concepts from the [Tool Implementation Document](https://github.com/GDP-ADMIN/gen-ai-template/blob/main/applications/gdplabs-gen-ai-starter-gllm-backend/gdplabs_gen_ai_starter_gllm_backend/gllm_agents/TOOL_PLUGIN_IMPLEMENTATION.md#glchat-tool-plugin-system-implementation-document) for more detail):

1.  **Create a Python File**: Create a new `.py` file for your tool (e.g., `my_calculator_tool.py`).
2.  **Import Necessary Modules**: You'll typically need `BaseTool` from `gllm_agents`, `BaseModel` and `Field` from `pydantic`, and the `tool_plugin` decorator from `gllm_plugin.tools`.
3.  **Define Input Schema (if needed)**: If your tool requires specific inputs, define a Pydantic `BaseModel` subclass. Use `Field` to add descriptions and validation for each input parameter.

    ```python
    from pydantic import BaseModel, Field

    class MyToolInput(BaseModel):
        parameter1: str = Field(..., description="Description for parameter 1")
        parameter2: int = Field(..., description="Description for parameter 2")
    ```
    
5.  **Create Tool Class**: Define a class that inherits from `gllm_agents.BaseTool`.
6.  **Add Decorator**: Apply the `@tool_plugin(version="...")` decorator to your class for automatic registration.
7.  **Set Class Attributes**: Define the required attributes within your class:
    *   `name`: A unique string identifier for your tool (e.g., `"my_calculator"`).
    *   `description`: A clear, concise description of what the tool does (used by the AI agent to decide when to use it).
    *   `args_schema`: Set this to your Pydantic input schema class (e.g., `args_schema: type[BaseModel] = MyToolInput`). If your tool takes no input, you might omit this or use a default.
8.  **Implement `_run` Method**: Define the `_run` method. This is the core logic of your tool. It receives the input parameters (defined in your `args_schema`) as arguments and should return a string result.

    ```python
    from gllm_agents import BaseTool
    from gllm_plugin.tools import tool_plugin
    from typing import Any # Import Any

    # ... (Assuming MyToolInput is defined as above)

    @tool_plugin(version="1.0.0")
    class MyCustomTool(BaseTool):
        name: str = "my_custom_tool"
        description: str = "Describes what my custom tool does."
        args_schema: type[BaseModel] = MyToolInput

        def _run(self, parameter1: str, parameter2: int, **kwargs: Any) -> str:
            # --- Your tool's logic goes here ---
            result = f"Processed {parameter1} and {parameter2}"
            # --- End of logic ---
            return result # Return a string
    ```
    
<<<<<<< HEAD
9.  **Upload and Use**: Once created, you can upload this new tool `.py` file to GLChat using the steps in the [Upload tool to GLChat](#upload-tool-to-glchat) section and configure an agent to use it.
=======
9.  **Upload and Use**: Once created, you can upload this new tool `.py` file to GLChat using the steps in the [Upload tool to GLChat](#upload-tool-to-gl-chat) section and configure an agent to use it.


> [!NOTE]
> As of now, we still depend on the `BaseTool` module from LangChain. We will implement our own `BaseTool` module that supports conversion of tools from major providers.

--- 
>>>>>>> 7966e9d3
<|MERGE_RESOLUTION|>--- conflicted
+++ resolved
@@ -295,7 +295,7 @@
 
 ## Advanced: Developing Your Own Custom Tool
 
-The steps above guide you through using the provided `weather_forecast_tool.py` sample. To create your *own* custom tool, follow these general principles (referencing concepts from the [Tool Implementation Document](https://github.com/GDP-ADMIN/gen-ai-template/blob/main/applications/gdplabs-gen-ai-starter-gllm-backend/gdplabs_gen_ai_starter_gllm_backend/gllm_agents/TOOL_PLUGIN_IMPLEMENTATION.md#glchat-tool-plugin-system-implementation-document) for more detail):
+The steps above guide you through using the provided `weather_forecast_tool.py` sample. To create your *own* custom tool, follow these general principles:
 
 1.  **Create a Python File**: Create a new `.py` file for your tool (e.g., `my_calculator_tool.py`).
 2.  **Import Necessary Modules**: You'll typically need `BaseTool` from `gllm_agents`, `BaseModel` and `Field` from `pydantic`, and the `tool_plugin` decorator from `gllm_plugin.tools`.
@@ -337,14 +337,4 @@
             return result # Return a string
     ```
     
-<<<<<<< HEAD
-9.  **Upload and Use**: Once created, you can upload this new tool `.py` file to GLChat using the steps in the [Upload tool to GLChat](#upload-tool-to-glchat) section and configure an agent to use it.
-=======
-9.  **Upload and Use**: Once created, you can upload this new tool `.py` file to GLChat using the steps in the [Upload tool to GLChat](#upload-tool-to-gl-chat) section and configure an agent to use it.
-
-
-> [!NOTE]
-> As of now, we still depend on the `BaseTool` module from LangChain. We will implement our own `BaseTool` module that supports conversion of tools from major providers.
-
---- 
->>>>>>> 7966e9d3
+9.  **Upload and Use**: Once created, you can upload this new tool `.py` file to GLChat using the steps in the [Upload tool to GLChat](#upload-tool-to-glchat) section and configure an agent to use it.